--- conflicted
+++ resolved
@@ -46,7 +46,6 @@
 
 // EXPRESSION: prop1 + val1 + val2
 // RESULT: 3: I
-<<<<<<< HEAD
  frame    = invoke():16, A$test$1$1 {frameThis0This0}
    this     = this = {frameThis0This0.A$test$1$1@uniqueID}"kotlin.Function0<kotlin.Unit>"
      field    = this$0: frameThis0This0.A$test$1 = {frameThis0This0.A$test$1@uniqueID}"kotlin.Function0<kotlin.Unit>"
@@ -54,18 +53,6 @@
          field    = prop1: int = 1
        field    = $val1: int = 1
      field    = $val2: int = 1
-=======
-
-// EXPRESSION: myFun()
-// RESULT: 1: I
- frame    = invoke():17, A$test$1$1 {frameThis0This0}
-   this     = this = {frameThis0This0.A$test$1$1@uniqueID}kotlin.Function0<kotlin.Unit>
-     field    = this$0: frameThis0This0.A$test$1 = {frameThis0This0.A$test$1@uniqueID}kotlin.Function0<kotlin.Unit> (sp = null)
-       field    = this$0: frameThis0This0.A = {frameThis0This0.A@uniqueID} (sp = null)
-         field    = prop1: int = 1 (sp = frameThis0This0.kt, 8)
-       field    = $val1: int = 1 (sp = null)
-     field    = $val2: int = 1 (sp = null)
->>>>>>> 1c1ead04
 Disconnected from the target VM, address: '!HOST_NAME!:PORT_NAME!', transport: 'socket'
 
 Process finished with exit code 0