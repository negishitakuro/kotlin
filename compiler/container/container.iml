--- conflicted
+++ resolved
@@ -13,10 +13,7 @@
     <orderEntry type="library" name="kotlin-reflect" level="project" />
     <orderEntry type="library" name="intellij-core" level="project" />
     <orderEntry type="library" exported="" name="javax.inject" level="project" />
-<<<<<<< HEAD
     <orderEntry type="library" name="junit-4.11" level="project" />
-=======
     <orderEntry type="library" scope="TEST" name="kotlin-test" level="project" />
->>>>>>> 3a1663fe
   </component>
 </module>